{
 "cells": [
  {
   "cell_type": "code",
   "execution_count": 1,
   "metadata": {},
   "outputs": [
    {
     "name": "stderr",
     "output_type": "stream",
     "text": [
      "/home/anjo/.conda/envs/BAp11/lib/python3.13/site-packages/tqdm/auto.py:21: TqdmWarning: IProgress not found. Please update jupyter and ipywidgets. See https://ipywidgets.readthedocs.io/en/stable/user_install.html\n",
      "  from .autonotebook import tqdm as notebook_tqdm\n"
     ]
    }
   ],
   "source": [
    "import sys\n",
    "import os\n",
    "\n",
    "parent_dir = os.path.dirname(os.path.dirname(os.path.abspath('__file__')))\n",
    "sys.path.append(parent_dir)\n",
    "\n",
    "from chroma_functions import *\n",
    "from utils import logger"
   ]
  },
  {
   "cell_type": "code",
   "execution_count": 2,
   "metadata": {},
   "outputs": [
    {
     "name": "stdout",
     "output_type": "stream",
     "text": [
<<<<<<< HEAD
      "2025-02-12 21:22:55 [INFO] chromadb.telemetry.product.posthog - Anonymized telemetry enabled. See                     https://docs.trychroma.com/telemetry for more information.\n",
      "2025-02-12 21:22:55 [INFO] sentence_transformers.SentenceTransformer - Use pytorch device_name: cuda\n",
      "2025-02-12 21:22:55 [INFO] sentence_transformers.SentenceTransformer - Load pretrained SentenceTransformer: sentence-transformers/distiluse-base-multilingual-cased-v1\n",
      "2025-02-12 21:23:00 [INFO] chroma_functions - ChromaDB instance initialized.\n"
=======
      "2025-02-12 16:00:46 [INFO] chromadb.telemetry.product.posthog - Anonymized telemetry enabled. See                     https://docs.trychroma.com/telemetry for more information.\n",
      "2025-02-12 16:00:47 [INFO] sentence_transformers.SentenceTransformer - Use pytorch device_name: cpu\n",
      "2025-02-12 16:00:47 [INFO] sentence_transformers.SentenceTransformer - Load pretrained SentenceTransformer: sentence-transformers/distiluse-base-multilingual-cased-v1\n",
      "2025-02-12 16:00:51 [INFO] chroma_functions - ChromaDB instance initialized.\n"
>>>>>>> 82f9e74b
     ]
    }
   ],
   "source": [
    "chroma = ChromaDB(\"hdm_collection\", \"../chroma_storage\")"
   ]
  },
  {
   "cell_type": "code",
   "execution_count": 3,
<<<<<<< HEAD
=======
   "metadata": {},
   "outputs": [
    {
     "data": {
      "text/plain": [
       "['hdm_collection', 'hdm_website']"
      ]
     },
     "execution_count": 3,
     "metadata": {},
     "output_type": "execute_result"
    }
   ],
   "source": [
    "chroma.client.list_collections()"
   ]
  },
  {
   "cell_type": "code",
   "execution_count": 4,
>>>>>>> 82f9e74b
   "metadata": {},
   "outputs": [
    {
     "data": {
      "text/plain": [
       "3610"
      ]
     },
<<<<<<< HEAD
     "execution_count": 3,
=======
     "execution_count": 4,
>>>>>>> 82f9e74b
     "metadata": {},
     "output_type": "execute_result"
    }
   ],
   "source": [
    "entries = chroma.collection.get(include=[\"metadatas\"])\n",
    "len(entries[\"ids\"])"
   ]
  },
  {
   "cell_type": "code",
<<<<<<< HEAD
   "execution_count": null,
   "metadata": {},
   "outputs": [],
   "source": []
=======
   "execution_count": 10,
   "metadata": {},
   "outputs": [
    {
     "ename": "ValueError",
     "evalue": "Expected where operator to be one of $gt, $gte, $lt, $lte, $ne, $eq, $in, $nin, got $contains in get.",
     "output_type": "error",
     "traceback": [
      "\u001b[0;31m---------------------------------------------------------------------------\u001b[0m",
      "\u001b[0;31mValueError\u001b[0m                                Traceback (most recent call last)",
      "File \u001b[0;32m~/.local/lib/python3.13/site-packages/chromadb/api/models/CollectionCommon.py:90\u001b[0m, in \u001b[0;36mvalidation_context.<locals>.decorator.<locals>.wrapper\u001b[0;34m(self, *args, **kwargs)\u001b[0m\n\u001b[1;32m     89\u001b[0m \u001b[38;5;28;01mtry\u001b[39;00m:\n\u001b[0;32m---> 90\u001b[0m     \u001b[38;5;28;01mreturn\u001b[39;00m \u001b[43mfunc\u001b[49m\u001b[43m(\u001b[49m\u001b[38;5;28;43mself\u001b[39;49m\u001b[43m,\u001b[49m\u001b[43m \u001b[49m\u001b[38;5;241;43m*\u001b[39;49m\u001b[43margs\u001b[49m\u001b[43m,\u001b[49m\u001b[43m \u001b[49m\u001b[38;5;241;43m*\u001b[39;49m\u001b[38;5;241;43m*\u001b[39;49m\u001b[43mkwargs\u001b[49m\u001b[43m)\u001b[49m\n\u001b[1;32m     91\u001b[0m \u001b[38;5;28;01mexcept\u001b[39;00m \u001b[38;5;167;01mException\u001b[39;00m \u001b[38;5;28;01mas\u001b[39;00m e:\n",
      "File \u001b[0;32m~/.local/lib/python3.13/site-packages/chromadb/api/models/CollectionCommon.py:241\u001b[0m, in \u001b[0;36mCollectionCommon._validate_and_prepare_get_request\u001b[0;34m(self, ids, where, where_document, include)\u001b[0m\n\u001b[1;32m    239\u001b[0m     validate_ids(ids\u001b[38;5;241m=\u001b[39munpacked_ids)\n\u001b[0;32m--> 241\u001b[0m \u001b[43mvalidate_filter_set\u001b[49m\u001b[43m(\u001b[49m\u001b[43mfilter_set\u001b[49m\u001b[38;5;241;43m=\u001b[39;49m\u001b[43mfilters\u001b[49m\u001b[43m)\u001b[49m\n\u001b[1;32m    242\u001b[0m validate_include(include\u001b[38;5;241m=\u001b[39minclude, dissalowed\u001b[38;5;241m=\u001b[39m[IncludeEnum\u001b[38;5;241m.\u001b[39mdistances])\n",
      "File \u001b[0;32m~/.local/lib/python3.13/site-packages/chromadb/api/types.py:345\u001b[0m, in \u001b[0;36mvalidate_filter_set\u001b[0;34m(filter_set)\u001b[0m\n\u001b[1;32m    344\u001b[0m \u001b[38;5;28;01mif\u001b[39;00m filter_set[\u001b[38;5;124m\"\u001b[39m\u001b[38;5;124mwhere\u001b[39m\u001b[38;5;124m\"\u001b[39m] \u001b[38;5;129;01mis\u001b[39;00m \u001b[38;5;129;01mnot\u001b[39;00m \u001b[38;5;28;01mNone\u001b[39;00m:\n\u001b[0;32m--> 345\u001b[0m     \u001b[43mvalidate_where\u001b[49m\u001b[43m(\u001b[49m\u001b[43mfilter_set\u001b[49m\u001b[43m[\u001b[49m\u001b[38;5;124;43m\"\u001b[39;49m\u001b[38;5;124;43mwhere\u001b[39;49m\u001b[38;5;124;43m\"\u001b[39;49m\u001b[43m]\u001b[49m\u001b[43m)\u001b[49m\n\u001b[1;32m    346\u001b[0m \u001b[38;5;28;01mif\u001b[39;00m filter_set[\u001b[38;5;124m\"\u001b[39m\u001b[38;5;124mwhere_document\u001b[39m\u001b[38;5;124m\"\u001b[39m] \u001b[38;5;129;01mis\u001b[39;00m \u001b[38;5;129;01mnot\u001b[39;00m \u001b[38;5;28;01mNone\u001b[39;00m:\n",
      "File \u001b[0;32m~/.local/lib/python3.13/site-packages/chromadb/api/types.py:659\u001b[0m, in \u001b[0;36mvalidate_where\u001b[0;34m(where)\u001b[0m\n\u001b[1;32m    649\u001b[0m \u001b[38;5;28;01mif\u001b[39;00m operator \u001b[38;5;129;01mnot\u001b[39;00m \u001b[38;5;129;01min\u001b[39;00m [\n\u001b[1;32m    650\u001b[0m     \u001b[38;5;124m\"\u001b[39m\u001b[38;5;124m$gt\u001b[39m\u001b[38;5;124m\"\u001b[39m,\n\u001b[1;32m    651\u001b[0m     \u001b[38;5;124m\"\u001b[39m\u001b[38;5;124m$gte\u001b[39m\u001b[38;5;124m\"\u001b[39m,\n\u001b[0;32m   (...)\u001b[0m\n\u001b[1;32m    657\u001b[0m     \u001b[38;5;124m\"\u001b[39m\u001b[38;5;124m$nin\u001b[39m\u001b[38;5;124m\"\u001b[39m,\n\u001b[1;32m    658\u001b[0m ]:\n\u001b[0;32m--> 659\u001b[0m     \u001b[38;5;28;01mraise\u001b[39;00m \u001b[38;5;167;01mValueError\u001b[39;00m(\n\u001b[1;32m    660\u001b[0m         \u001b[38;5;124mf\u001b[39m\u001b[38;5;124m\"\u001b[39m\u001b[38;5;124mExpected where operator to be one of $gt, $gte, $lt, $lte, $ne, $eq, $in, $nin, \u001b[39m\u001b[38;5;124m\"\u001b[39m\n\u001b[1;32m    661\u001b[0m         \u001b[38;5;124mf\u001b[39m\u001b[38;5;124m\"\u001b[39m\u001b[38;5;124mgot \u001b[39m\u001b[38;5;132;01m{\u001b[39;00moperator\u001b[38;5;132;01m}\u001b[39;00m\u001b[38;5;124m\"\u001b[39m\n\u001b[1;32m    662\u001b[0m     )\n\u001b[1;32m    664\u001b[0m \u001b[38;5;28;01mif\u001b[39;00m \u001b[38;5;129;01mnot\u001b[39;00m \u001b[38;5;28misinstance\u001b[39m(operand, (\u001b[38;5;28mstr\u001b[39m, \u001b[38;5;28mint\u001b[39m, \u001b[38;5;28mfloat\u001b[39m, \u001b[38;5;28mlist\u001b[39m)):\n",
      "\u001b[0;31mValueError\u001b[0m: Expected where operator to be one of $gt, $gte, $lt, $lte, $ne, $eq, $in, $nin, got $contains",
      "\nDuring handling of the above exception, another exception occurred:\n",
      "\u001b[0;31mValueError\u001b[0m                                Traceback (most recent call last)",
      "Cell \u001b[0;32mIn[10], line 1\u001b[0m\n\u001b[0;32m----> 1\u001b[0m curdt_entries \u001b[38;5;241m=\u001b[39m \u001b[43mchroma\u001b[49m\u001b[38;5;241;43m.\u001b[39;49m\u001b[43mcollection\u001b[49m\u001b[38;5;241;43m.\u001b[39;49m\u001b[43mget\u001b[49m\u001b[43m(\u001b[49m\n\u001b[1;32m      2\u001b[0m \u001b[43m    \u001b[49m\u001b[43mwhere\u001b[49m\u001b[38;5;241;43m=\u001b[39;49m\u001b[43m{\u001b[49m\u001b[38;5;124;43m\"\u001b[39;49m\u001b[38;5;124;43murl\u001b[39;49m\u001b[38;5;124;43m\"\u001b[39;49m\u001b[43m:\u001b[49m\u001b[43m \u001b[49m\u001b[43m{\u001b[49m\u001b[38;5;124;43m\"\u001b[39;49m\u001b[38;5;124;43m$contains\u001b[39;49m\u001b[38;5;124;43m\"\u001b[39;49m\u001b[43m:\u001b[49m\u001b[43m \u001b[49m\u001b[38;5;124;43m\"\u001b[39;49m\u001b[38;5;124;43mcurdt\u001b[39;49m\u001b[38;5;124;43m\"\u001b[39;49m\u001b[43m}\u001b[49m\u001b[43m}\u001b[49m\u001b[43m,\u001b[49m\n\u001b[1;32m      3\u001b[0m \u001b[43m    \u001b[49m\u001b[43minclude\u001b[49m\u001b[38;5;241;43m=\u001b[39;49m\u001b[43m[\u001b[49m\u001b[38;5;124;43m\"\u001b[39;49m\u001b[38;5;124;43mdocuments\u001b[39;49m\u001b[38;5;124;43m\"\u001b[39;49m\u001b[43m,\u001b[49m\u001b[43m \u001b[49m\u001b[38;5;124;43m\"\u001b[39;49m\u001b[38;5;124;43mmetadatas\u001b[39;49m\u001b[38;5;124;43m\"\u001b[39;49m\u001b[43m]\u001b[49m\n\u001b[1;32m      4\u001b[0m \u001b[43m)\u001b[49m\n",
      "File \u001b[0;32m~/.local/lib/python3.13/site-packages/chromadb/api/models/Collection.py:126\u001b[0m, in \u001b[0;36mCollection.get\u001b[0;34m(self, ids, where, limit, offset, where_document, include)\u001b[0m\n\u001b[1;32m    102\u001b[0m \u001b[38;5;28;01mdef\u001b[39;00m\u001b[38;5;250m \u001b[39m\u001b[38;5;21mget\u001b[39m(\n\u001b[1;32m    103\u001b[0m     \u001b[38;5;28mself\u001b[39m,\n\u001b[1;32m    104\u001b[0m     ids: Optional[OneOrMany[ID]] \u001b[38;5;241m=\u001b[39m \u001b[38;5;28;01mNone\u001b[39;00m,\n\u001b[0;32m   (...)\u001b[0m\n\u001b[1;32m    109\u001b[0m     include: Include \u001b[38;5;241m=\u001b[39m [IncludeEnum\u001b[38;5;241m.\u001b[39mmetadatas, IncludeEnum\u001b[38;5;241m.\u001b[39mdocuments],\n\u001b[1;32m    110\u001b[0m ) \u001b[38;5;241m-\u001b[39m\u001b[38;5;241m>\u001b[39m GetResult:\n\u001b[1;32m    111\u001b[0m \u001b[38;5;250m    \u001b[39m\u001b[38;5;124;03m\"\"\"Get embeddings and their associate data from the data store. If no ids or where filter is provided returns\u001b[39;00m\n\u001b[1;32m    112\u001b[0m \u001b[38;5;124;03m    all embeddings up to limit starting at offset.\u001b[39;00m\n\u001b[1;32m    113\u001b[0m \n\u001b[0;32m   (...)\u001b[0m\n\u001b[1;32m    124\u001b[0m \n\u001b[1;32m    125\u001b[0m \u001b[38;5;124;03m    \"\"\"\u001b[39;00m\n\u001b[0;32m--> 126\u001b[0m     get_request \u001b[38;5;241m=\u001b[39m \u001b[38;5;28;43mself\u001b[39;49m\u001b[38;5;241;43m.\u001b[39;49m\u001b[43m_validate_and_prepare_get_request\u001b[49m\u001b[43m(\u001b[49m\n\u001b[1;32m    127\u001b[0m \u001b[43m        \u001b[49m\u001b[43mids\u001b[49m\u001b[38;5;241;43m=\u001b[39;49m\u001b[43mids\u001b[49m\u001b[43m,\u001b[49m\n\u001b[1;32m    128\u001b[0m \u001b[43m        \u001b[49m\u001b[43mwhere\u001b[49m\u001b[38;5;241;43m=\u001b[39;49m\u001b[43mwhere\u001b[49m\u001b[43m,\u001b[49m\n\u001b[1;32m    129\u001b[0m \u001b[43m        \u001b[49m\u001b[43mwhere_document\u001b[49m\u001b[38;5;241;43m=\u001b[39;49m\u001b[43mwhere_document\u001b[49m\u001b[43m,\u001b[49m\n\u001b[1;32m    130\u001b[0m \u001b[43m        \u001b[49m\u001b[43minclude\u001b[49m\u001b[38;5;241;43m=\u001b[39;49m\u001b[43minclude\u001b[49m\u001b[43m,\u001b[49m\n\u001b[1;32m    131\u001b[0m \u001b[43m    \u001b[49m\u001b[43m)\u001b[49m\n\u001b[1;32m    133\u001b[0m     get_results \u001b[38;5;241m=\u001b[39m \u001b[38;5;28mself\u001b[39m\u001b[38;5;241m.\u001b[39m_client\u001b[38;5;241m.\u001b[39m_get(\n\u001b[1;32m    134\u001b[0m         collection_id\u001b[38;5;241m=\u001b[39m\u001b[38;5;28mself\u001b[39m\u001b[38;5;241m.\u001b[39mid,\n\u001b[1;32m    135\u001b[0m         ids\u001b[38;5;241m=\u001b[39mget_request[\u001b[38;5;124m\"\u001b[39m\u001b[38;5;124mids\u001b[39m\u001b[38;5;124m\"\u001b[39m],\n\u001b[0;32m   (...)\u001b[0m\n\u001b[1;32m    143\u001b[0m         database\u001b[38;5;241m=\u001b[39m\u001b[38;5;28mself\u001b[39m\u001b[38;5;241m.\u001b[39mdatabase,\n\u001b[1;32m    144\u001b[0m     )\n\u001b[1;32m    146\u001b[0m     \u001b[38;5;28;01mreturn\u001b[39;00m \u001b[38;5;28mself\u001b[39m\u001b[38;5;241m.\u001b[39m_transform_get_response(\n\u001b[1;32m    147\u001b[0m         response\u001b[38;5;241m=\u001b[39mget_results, include\u001b[38;5;241m=\u001b[39mget_request[\u001b[38;5;124m\"\u001b[39m\u001b[38;5;124minclude\u001b[39m\u001b[38;5;124m\"\u001b[39m]\n\u001b[1;32m    148\u001b[0m     )\n",
      "File \u001b[0;32m~/.local/lib/python3.13/site-packages/chromadb/api/models/CollectionCommon.py:93\u001b[0m, in \u001b[0;36mvalidation_context.<locals>.decorator.<locals>.wrapper\u001b[0;34m(self, *args, **kwargs)\u001b[0m\n\u001b[1;32m     91\u001b[0m \u001b[38;5;28;01mexcept\u001b[39;00m \u001b[38;5;167;01mException\u001b[39;00m \u001b[38;5;28;01mas\u001b[39;00m e:\n\u001b[1;32m     92\u001b[0m     msg \u001b[38;5;241m=\u001b[39m \u001b[38;5;124mf\u001b[39m\u001b[38;5;124m\"\u001b[39m\u001b[38;5;132;01m{\u001b[39;00m\u001b[38;5;28mstr\u001b[39m(e)\u001b[38;5;132;01m}\u001b[39;00m\u001b[38;5;124m in \u001b[39m\u001b[38;5;132;01m{\u001b[39;00mname\u001b[38;5;132;01m}\u001b[39;00m\u001b[38;5;124m.\u001b[39m\u001b[38;5;124m\"\u001b[39m\n\u001b[0;32m---> 93\u001b[0m     \u001b[38;5;28;01mraise\u001b[39;00m \u001b[38;5;28mtype\u001b[39m(e)(msg)\u001b[38;5;241m.\u001b[39mwith_traceback(e\u001b[38;5;241m.\u001b[39m__traceback__)\n",
      "File \u001b[0;32m~/.local/lib/python3.13/site-packages/chromadb/api/models/CollectionCommon.py:90\u001b[0m, in \u001b[0;36mvalidation_context.<locals>.decorator.<locals>.wrapper\u001b[0;34m(self, *args, **kwargs)\u001b[0m\n\u001b[1;32m     87\u001b[0m \u001b[38;5;129m@functools\u001b[39m\u001b[38;5;241m.\u001b[39mwraps(func)\n\u001b[1;32m     88\u001b[0m \u001b[38;5;28;01mdef\u001b[39;00m\u001b[38;5;250m \u001b[39m\u001b[38;5;21mwrapper\u001b[39m(\u001b[38;5;28mself\u001b[39m: Any, \u001b[38;5;241m*\u001b[39margs: Any, \u001b[38;5;241m*\u001b[39m\u001b[38;5;241m*\u001b[39mkwargs: Any) \u001b[38;5;241m-\u001b[39m\u001b[38;5;241m>\u001b[39m T:\n\u001b[1;32m     89\u001b[0m     \u001b[38;5;28;01mtry\u001b[39;00m:\n\u001b[0;32m---> 90\u001b[0m         \u001b[38;5;28;01mreturn\u001b[39;00m \u001b[43mfunc\u001b[49m\u001b[43m(\u001b[49m\u001b[38;5;28;43mself\u001b[39;49m\u001b[43m,\u001b[49m\u001b[43m \u001b[49m\u001b[38;5;241;43m*\u001b[39;49m\u001b[43margs\u001b[49m\u001b[43m,\u001b[49m\u001b[43m \u001b[49m\u001b[38;5;241;43m*\u001b[39;49m\u001b[38;5;241;43m*\u001b[39;49m\u001b[43mkwargs\u001b[49m\u001b[43m)\u001b[49m\n\u001b[1;32m     91\u001b[0m     \u001b[38;5;28;01mexcept\u001b[39;00m \u001b[38;5;167;01mException\u001b[39;00m \u001b[38;5;28;01mas\u001b[39;00m e:\n\u001b[1;32m     92\u001b[0m         msg \u001b[38;5;241m=\u001b[39m \u001b[38;5;124mf\u001b[39m\u001b[38;5;124m\"\u001b[39m\u001b[38;5;132;01m{\u001b[39;00m\u001b[38;5;28mstr\u001b[39m(e)\u001b[38;5;132;01m}\u001b[39;00m\u001b[38;5;124m in \u001b[39m\u001b[38;5;132;01m{\u001b[39;00mname\u001b[38;5;132;01m}\u001b[39;00m\u001b[38;5;124m.\u001b[39m\u001b[38;5;124m\"\u001b[39m\n",
      "File \u001b[0;32m~/.local/lib/python3.13/site-packages/chromadb/api/models/CollectionCommon.py:241\u001b[0m, in \u001b[0;36mCollectionCommon._validate_and_prepare_get_request\u001b[0;34m(self, ids, where, where_document, include)\u001b[0m\n\u001b[1;32m    238\u001b[0m \u001b[38;5;28;01mif\u001b[39;00m unpacked_ids \u001b[38;5;129;01mis\u001b[39;00m \u001b[38;5;129;01mnot\u001b[39;00m \u001b[38;5;28;01mNone\u001b[39;00m:\n\u001b[1;32m    239\u001b[0m     validate_ids(ids\u001b[38;5;241m=\u001b[39munpacked_ids)\n\u001b[0;32m--> 241\u001b[0m \u001b[43mvalidate_filter_set\u001b[49m\u001b[43m(\u001b[49m\u001b[43mfilter_set\u001b[49m\u001b[38;5;241;43m=\u001b[39;49m\u001b[43mfilters\u001b[49m\u001b[43m)\u001b[49m\n\u001b[1;32m    242\u001b[0m validate_include(include\u001b[38;5;241m=\u001b[39minclude, dissalowed\u001b[38;5;241m=\u001b[39m[IncludeEnum\u001b[38;5;241m.\u001b[39mdistances])\n\u001b[1;32m    244\u001b[0m \u001b[38;5;28;01mif\u001b[39;00m IncludeEnum\u001b[38;5;241m.\u001b[39mdata \u001b[38;5;129;01min\u001b[39;00m include \u001b[38;5;129;01mand\u001b[39;00m \u001b[38;5;28mself\u001b[39m\u001b[38;5;241m.\u001b[39m_data_loader \u001b[38;5;129;01mis\u001b[39;00m \u001b[38;5;28;01mNone\u001b[39;00m:\n",
      "File \u001b[0;32m~/.local/lib/python3.13/site-packages/chromadb/api/types.py:345\u001b[0m, in \u001b[0;36mvalidate_filter_set\u001b[0;34m(filter_set)\u001b[0m\n\u001b[1;32m    343\u001b[0m \u001b[38;5;28;01mdef\u001b[39;00m\u001b[38;5;250m \u001b[39m\u001b[38;5;21mvalidate_filter_set\u001b[39m(filter_set: FilterSet) \u001b[38;5;241m-\u001b[39m\u001b[38;5;241m>\u001b[39m \u001b[38;5;28;01mNone\u001b[39;00m:\n\u001b[1;32m    344\u001b[0m     \u001b[38;5;28;01mif\u001b[39;00m filter_set[\u001b[38;5;124m\"\u001b[39m\u001b[38;5;124mwhere\u001b[39m\u001b[38;5;124m\"\u001b[39m] \u001b[38;5;129;01mis\u001b[39;00m \u001b[38;5;129;01mnot\u001b[39;00m \u001b[38;5;28;01mNone\u001b[39;00m:\n\u001b[0;32m--> 345\u001b[0m         \u001b[43mvalidate_where\u001b[49m\u001b[43m(\u001b[49m\u001b[43mfilter_set\u001b[49m\u001b[43m[\u001b[49m\u001b[38;5;124;43m\"\u001b[39;49m\u001b[38;5;124;43mwhere\u001b[39;49m\u001b[38;5;124;43m\"\u001b[39;49m\u001b[43m]\u001b[49m\u001b[43m)\u001b[49m\n\u001b[1;32m    346\u001b[0m     \u001b[38;5;28;01mif\u001b[39;00m filter_set[\u001b[38;5;124m\"\u001b[39m\u001b[38;5;124mwhere_document\u001b[39m\u001b[38;5;124m\"\u001b[39m] \u001b[38;5;129;01mis\u001b[39;00m \u001b[38;5;129;01mnot\u001b[39;00m \u001b[38;5;28;01mNone\u001b[39;00m:\n\u001b[1;32m    347\u001b[0m         validate_where_document(filter_set[\u001b[38;5;124m\"\u001b[39m\u001b[38;5;124mwhere_document\u001b[39m\u001b[38;5;124m\"\u001b[39m])\n",
      "File \u001b[0;32m~/.local/lib/python3.13/site-packages/chromadb/api/types.py:659\u001b[0m, in \u001b[0;36mvalidate_where\u001b[0;34m(where)\u001b[0m\n\u001b[1;32m    646\u001b[0m         \u001b[38;5;28;01mraise\u001b[39;00m \u001b[38;5;167;01mValueError\u001b[39;00m(\n\u001b[1;32m    647\u001b[0m             \u001b[38;5;124mf\u001b[39m\u001b[38;5;124m\"\u001b[39m\u001b[38;5;124mExpected operand value to be an list for operator \u001b[39m\u001b[38;5;132;01m{\u001b[39;00moperator\u001b[38;5;132;01m}\u001b[39;00m\u001b[38;5;124m, got \u001b[39m\u001b[38;5;132;01m{\u001b[39;00moperand\u001b[38;5;132;01m}\u001b[39;00m\u001b[38;5;124m\"\u001b[39m\n\u001b[1;32m    648\u001b[0m         )\n\u001b[1;32m    649\u001b[0m \u001b[38;5;28;01mif\u001b[39;00m operator \u001b[38;5;129;01mnot\u001b[39;00m \u001b[38;5;129;01min\u001b[39;00m [\n\u001b[1;32m    650\u001b[0m     \u001b[38;5;124m\"\u001b[39m\u001b[38;5;124m$gt\u001b[39m\u001b[38;5;124m\"\u001b[39m,\n\u001b[1;32m    651\u001b[0m     \u001b[38;5;124m\"\u001b[39m\u001b[38;5;124m$gte\u001b[39m\u001b[38;5;124m\"\u001b[39m,\n\u001b[0;32m   (...)\u001b[0m\n\u001b[1;32m    657\u001b[0m     \u001b[38;5;124m\"\u001b[39m\u001b[38;5;124m$nin\u001b[39m\u001b[38;5;124m\"\u001b[39m,\n\u001b[1;32m    658\u001b[0m ]:\n\u001b[0;32m--> 659\u001b[0m     \u001b[38;5;28;01mraise\u001b[39;00m \u001b[38;5;167;01mValueError\u001b[39;00m(\n\u001b[1;32m    660\u001b[0m         \u001b[38;5;124mf\u001b[39m\u001b[38;5;124m\"\u001b[39m\u001b[38;5;124mExpected where operator to be one of $gt, $gte, $lt, $lte, $ne, $eq, $in, $nin, \u001b[39m\u001b[38;5;124m\"\u001b[39m\n\u001b[1;32m    661\u001b[0m         \u001b[38;5;124mf\u001b[39m\u001b[38;5;124m\"\u001b[39m\u001b[38;5;124mgot \u001b[39m\u001b[38;5;132;01m{\u001b[39;00moperator\u001b[38;5;132;01m}\u001b[39;00m\u001b[38;5;124m\"\u001b[39m\n\u001b[1;32m    662\u001b[0m     )\n\u001b[1;32m    664\u001b[0m \u001b[38;5;28;01mif\u001b[39;00m \u001b[38;5;129;01mnot\u001b[39;00m \u001b[38;5;28misinstance\u001b[39m(operand, (\u001b[38;5;28mstr\u001b[39m, \u001b[38;5;28mint\u001b[39m, \u001b[38;5;28mfloat\u001b[39m, \u001b[38;5;28mlist\u001b[39m)):\n\u001b[1;32m    665\u001b[0m     \u001b[38;5;28;01mraise\u001b[39;00m \u001b[38;5;167;01mValueError\u001b[39;00m(\n\u001b[1;32m    666\u001b[0m         \u001b[38;5;124mf\u001b[39m\u001b[38;5;124m\"\u001b[39m\u001b[38;5;124mExpected where operand value to be a str, int, float, or list of those type, got \u001b[39m\u001b[38;5;132;01m{\u001b[39;00moperand\u001b[38;5;132;01m}\u001b[39;00m\u001b[38;5;124m\"\u001b[39m\n\u001b[1;32m    667\u001b[0m     )\n",
      "\u001b[0;31mValueError\u001b[0m: Expected where operator to be one of $gt, $gte, $lt, $lte, $ne, $eq, $in, $nin, got $contains in get."
     ]
    }
   ],
   "source": [
    "curdt_entries = chroma.collection.get(\n",
    "    where={\"url\": {\"$contains\": \"curdt\"}},\n",
    "    include=[\"documents\", \"metadatas\"]\n",
    ")"
   ]
  },
  {
   "cell_type": "code",
   "execution_count": 8,
   "metadata": {},
   "outputs": [
    {
     "data": {
      "text/plain": [
       "{'ids': ['webpage-0e1d0b9475c02d66c0f09e7fd02224582c0c50e9'],\n",
       " 'embeddings': None,\n",
       " 'documents': ['hochschule der medien \\n nur in mobiler ansicht \\n projekte präsentieren, erfolge feiern \\n mit der medianight am 30. januar 2025 feierte die hochschule der medien (hdm) stuttgart den abschluss des wintersemesters 2024/2025. studierende aus verschiedenen studiengängen haben ab 18 uhr ihre innovativen und kreativen semesterarbeiten in den rä ... mehr \\n hdm erneut \"top hochschule\" \\n die hochschule der medien (hdm) gehört auch 2025 zu den beliebtesten hochschulen in deutschland. im ranking des bewertungsportals studycheck landet sie erneut unter den top ten und erhält die auszeichnung \"top hochschule\". knapp 84.000 bewertungen vo ... mehr \\n absolventenverabschiedung an der hdm \\n am 20. und 21. februar 2025 feiert die hochschule der medien (hdm) ihre medientalente. an diesen beiden tagen werden die absolventinnen und absolventen des wintersemesters 2024/2025 an der hdm verabschiedet. die feiern finden in der nobelstraße 8 sta ... mehr \\n spotlights \\n hdm mediathek \\n studium \\n einladung zu \"treffsicher - die darts-show\" \\n in 90 minuten beleuchten 20 studierende aus dem studiengang audiovisuelle medien der stuttgarter hochschule der medien (hdm) in einer live-tv-sendung den sport darts. die produktion der tv-talente kombiniert im wintersemester 2024/2025 elemente einer informations- und sportsendung. sie richtet sich an darts-fans, aber auch an ein breites publikum, das die faszination dieses sports besser verstehen möchte. zuschauerinnen und zuschauer können am 27. januar 2025 ab 20.15 uhr online dabei sein. \\n qualitätssiegel für weiterbildungszentrum der hochschule der medien \\n endspurt für studienplatz-bewerbungen \\n ein blick zurück auf ein ereignisreiches  jahr 2024 \\n ehemaliger rektor prof. dr. bernd kaiser verstorben \\n studienplatz-bewerbung ab sofort möglich \\n termine \\n 13 \\n feb \\n online-studienberatung: berufsbegleitende masterstudiengänge data science und business management \\n 19 \\n feb \\n digital design master zoom-inforunde \\n 20 \\n - \\n 21 \\n feb \\n absolventenfeiern wintersemester 2024/2025 \\n 17 \\n mär \\n erstsemesterbegrüßung \\n 17 \\n mär \\n vorlesungsbeginn sommersemester 2025 \\n 26 \\n mär \\n digital design master zoom-inforunde \\n 15 \\n apr \\n digital design master zoom-inforunde \\n 16 \\n apr \\n virtueller infoabend der berufsbegleitenden hdm-masterstudiengänge und weiterbildungsangebote \\n 03 \\n jul \\n medianight \\n weitere termine im kalender \\n veranstaltungen \\n die hochschule der medien stellt ihre studienangebote vor \\n die frage nach dem richtigen bildungsweg ist für junge menschen ein zentrales thema nach dem abitur. gute beratung ist essenziell. auch in diesem jahr lädt die bildungsmesse einsti... \\n mehr \\n von der hdm, für alle \\n engagement gegen blutkrebs \\n erfolge \\n sabiha ghellal ist vorsitzende der hauptjury des deutschen computerspielpreises \\n am 14. mai 2025 werden beim deutschen computerspielpreis (dcp) in 15 kategorien die besten games aus deutschland und die kreativen köpfe dahinter geehrt. hochrangige fach- und haup... \\n mehr \\n zwei hdm-projekte punkten bei den commawards \\n förderung für hdm start-ups \\n forschung \\n neuer band der reihe \"medienethik | digitale ethik\" \\n unter dem titel \"ethik der digitalisierung in gesundheitswesen und pflege\" ist band 21 der schriftenreihe \"medienethik | digitale ethik\" erschienen. er präsentiert analysen zu ethi... \\n mehr \\n neue reihe zur lehre im bereich künstliche intelligenz \\n falschinformation erkennen \\n science-portal \\n 06 \\n feb \\n wer ist eigentlich wir? die zukunft der digitalisierung und der globale süden \\n veröffentlicht von \\n m.a. jan doria \\n 02 \\n jan \\n einsatz von computerbasierten algorithmen/big data in der personalauswahl: möglichkeiten, chancen und (ethische bzw. eignungsdiagnostische) grenzen \\n veröffentlicht von \\n prof. dr. michael weißhaupt \\n 02 \\n jan \\n narzissmus in den sozialen medien \\n veröffentlicht von \\n prof. dr. michael weißhaupt \\n 02 \\n jan \\n der einfluss von geschlechts- und führungsstereotypen auf das authentische verhalten von weiblichen führungskräften in deutschland \\n veröffentlicht von \\n prof. dr. michael weißhaupt \\n mediathek \\n irgendwas mit medien - aber was? \\n abschluss \\n bitte auswählen \\n bachelor \\n master \\n studienart \\n bitte auswählen \\n vollzeit \\n berufsbegleitend \\n richtung \\n bitte auswählen \\n audio/video \\n design \\n management \\n druck \\n games \\n kommunikation \\n informatik \\n technik \\n redaktion / journalismus \\n wirtschaft \\n informationstechnik \\n produktion \\n marketing \\n richtung \\n bitte auswählen \\n audio/video \\n design \\n management \\n games \\n kommunikation \\n informatik \\n technik \\n redaktion / journalismus \\n wirtschaft \\n informationstechnik \\n produktion \\n forschung \\n sportkommunikation \\n richtung \\n bitte auswählen \\n management \\n technik \\n wirtschaft \\n informationstechnik \\n forschung \\n archiv \\n rubrik \\n bitte auswählen \\n studium \\n veranstaltungen \\n erfolge \\n netzwerk \\n forschung \\n medienwelt \\n science-portal \\n rubrik anzeigen'],\n",
       " 'uris': None,\n",
       " 'data': None,\n",
       " 'metadatas': [{'accessed': '2025-02-08',\n",
       "   'title': 'Startseite - Hochschule der Medien',\n",
       "   'token_count': 1414,\n",
       "   'type': 'webpage',\n",
       "   'url': 'https://www.hdm-stuttgart.de/'}],\n",
       " 'included': [<IncludeEnum.documents: 'documents'>,\n",
       "  <IncludeEnum.metadatas: 'metadatas'>]}"
      ]
     },
     "execution_count": 8,
     "metadata": {},
     "output_type": "execute_result"
    }
   ],
   "source": [
    "curdt_entries"
   ]
>>>>>>> 82f9e74b
  }
 ],
 "metadata": {
  "kernelspec": {
   "display_name": "BAp11",
   "language": "python",
   "name": "python3"
  },
  "language_info": {
   "codemirror_mode": {
    "name": "ipython",
    "version": 3
   },
   "file_extension": ".py",
   "mimetype": "text/x-python",
   "name": "python",
   "nbconvert_exporter": "python",
   "pygments_lexer": "ipython3",
   "version": "3.13.1"
  }
 },
 "nbformat": 4,
 "nbformat_minor": 2
}<|MERGE_RESOLUTION|>--- conflicted
+++ resolved
@@ -34,17 +34,10 @@
      "name": "stdout",
      "output_type": "stream",
      "text": [
-<<<<<<< HEAD
-      "2025-02-12 21:22:55 [INFO] chromadb.telemetry.product.posthog - Anonymized telemetry enabled. See                     https://docs.trychroma.com/telemetry for more information.\n",
-      "2025-02-12 21:22:55 [INFO] sentence_transformers.SentenceTransformer - Use pytorch device_name: cuda\n",
-      "2025-02-12 21:22:55 [INFO] sentence_transformers.SentenceTransformer - Load pretrained SentenceTransformer: sentence-transformers/distiluse-base-multilingual-cased-v1\n",
-      "2025-02-12 21:23:00 [INFO] chroma_functions - ChromaDB instance initialized.\n"
-=======
       "2025-02-12 16:00:46 [INFO] chromadb.telemetry.product.posthog - Anonymized telemetry enabled. See                     https://docs.trychroma.com/telemetry for more information.\n",
       "2025-02-12 16:00:47 [INFO] sentence_transformers.SentenceTransformer - Use pytorch device_name: cpu\n",
       "2025-02-12 16:00:47 [INFO] sentence_transformers.SentenceTransformer - Load pretrained SentenceTransformer: sentence-transformers/distiluse-base-multilingual-cased-v1\n",
       "2025-02-12 16:00:51 [INFO] chroma_functions - ChromaDB instance initialized.\n"
->>>>>>> 82f9e74b
      ]
     }
    ],
@@ -55,8 +48,6 @@
   {
    "cell_type": "code",
    "execution_count": 3,
-<<<<<<< HEAD
-=======
    "metadata": {},
    "outputs": [
     {
@@ -77,7 +68,6 @@
   {
    "cell_type": "code",
    "execution_count": 4,
->>>>>>> 82f9e74b
    "metadata": {},
    "outputs": [
     {
@@ -86,11 +76,7 @@
        "3610"
       ]
      },
-<<<<<<< HEAD
-     "execution_count": 3,
-=======
      "execution_count": 4,
->>>>>>> 82f9e74b
      "metadata": {},
      "output_type": "execute_result"
     }
@@ -102,12 +88,6 @@
   },
   {
    "cell_type": "code",
-<<<<<<< HEAD
-   "execution_count": null,
-   "metadata": {},
-   "outputs": [],
-   "source": []
-=======
    "execution_count": 10,
    "metadata": {},
    "outputs": [
@@ -173,7 +153,6 @@
    "source": [
     "curdt_entries"
    ]
->>>>>>> 82f9e74b
   }
  ],
  "metadata": {
